# Posting.

**A powerful HTTP client that lives in your terminal.**

Posting is an HTTP client, not unlike Postman and Insomnia. As a TUI application, it can be used over SSH and enables efficient keyboard-centric workflows. Your requests are stored locally in simple YAML files, meaning they're easy to read and version control.

<img width="1337" alt="image" src="https://github.com/darrenburns/posting/assets/5740731/77f50aa0-bc93-4e42-b06b-c209ec233fe8">

Some notable features include: "jump mode" navigation, environments/variables system with autocompletion, syntax highlighting powered by tree-sitter, Vim keys, various builtin themes, a configuration system, "open in $EDITOR", and a command palette for quickly accessing functionality.

Posting was built with [Textual](https://github.com/textualize/textual).

## Installation

Posting can be installed via [`pipx`](https://pipx.pypa.io/stable/):

```bash
pipx install posting
```

Python 3.11 or later is required.

More installation methods (`brew`, etc) will be added soon.

## Collections

Requests are stored directly on your file system as simple YAML files, suffixed with `.posting.yaml` - easy to read, understand, and version control!

Here's what they look like:

```yaml
name: Create user
description: Adds a new user to the system.
method: POST
url: https://jsonplaceholder.typicode.com/users
body: 
  content: |-
    {
      "firstName": "John",
      "email": "john.doe@example.com"
    }
headers:
- name: Content-Type
  value: application/json
params:
- name: sendWelcomeEmail
  value: 'true'
```

To open a collection (a directory containing requests), use the `--collection` option:

```bash
posting --collection path/to/collection
```

This will recursively find and display requests in the sidebar.
If you don't supply a directory, Posting will use the default collection directory.
You can check where this is by running `posting locate collection`.

## Navigation

Posting can be navigated using either mouse or keyboard.

### Jump mode

Jump mode is the fastest way to get around.

Press <kbd>ctrl</kbd>+<kbd>o</kbd> to enter jump mode.

A key overlay will appear on the screen, allowing you to jump to any widget by pressing the corresponding key.

<p align="center">
  <img src="https://github.com/darrenburns/posting/assets/5740731/c4f09ca8-a228-449c-97b1-573f86d4ae6a" alt="url-bar-environments-short">
</p>

### Tab navigation

<kbd>tab</kbd> and <kbd>shift+tab</kbd> will move focus between widgets,
and <kbd>j</kbd>/<kbd>k</kbd>/<kbd>up</kbd>/<kbd>down</kbd> will move around within a widget.

Where it makes sense, <kbd>up</kbd> and <kbd>down</kbd> will move between widgets.

### Contextual help

Many widgets have additional bindings beyond those displayed in the footer. You can view the full list of keybindings for the currently
focused widget, as well as additional usage information and tips, by pressing <kbd>f1</kbd> or <kbd>ctrl</kbd>+<kbd>?</kbd> (or <kbd>ctrl</kbd>+<kbd>shift</kbd>+<kbd>/</kbd>).

<img width="1229" alt="image" src="https://github.com/user-attachments/assets/707be55f-6dfc-4faf-b9f3-fe7bc5422008">

### Exiting

Press <kbd>ctrl</kbd>+<kbd>c</kbd> to quit Posting.

## Environments

You can use variables in the UI using the `${VARIABLE_NAME}` or `$VARIABLE_NAME` syntax.
These variables will be substituted into outgoing requests.

<p align="center">
  <img src="https://github.com/darrenburns/posting/assets/5740731/24b64f58-747b-409e-9672-e354eb8994d8" alt="url-bar-environments-short">
</p>

`.env` files can be loaded using the `--env` option.
Variables from these files can then be used in the UI.

### Example

Imagine you're testing an API which exists in both `dev` and `prod` environments.

The `dev` and `prod` environments share some common variables, but differ in many ways too.
We can model this by having a single `shared.env` file which contains variables which are shared between environments, and then a `dev.env` and `prod.env` file which contain environment specific variables.

```bash
# file: shared.env
API_PATH="/api/v1"
ENV_NAME="shared"

# file: dev.env
API_KEY="dev-api-key"
ENV_NAME="dev"
BASE_URL="https://${ENV_NAME}.example.com"

# file: prod.env
API_KEY="prod-api-key"
ENV_NAME="prod"
BASE_URL="https://${ENV_NAME}.example.com"
```

When working in the `dev` environment, you can then load all of the shared variables and all of the development environment specific variables using the `--env` option:

```bash
posting --env shared.env --env dev.env
```

This will load all of the shared variables from `shared.env`, and then load the variables from `dev.env`. Since `ENV_NAME` appears in both files, the value from the `dev.env` file will be used since that was the last one specified.

Note that you do *not* need to restart to load changes made to these files,
so you can open and edit your env files in an editor of your choice alongside Posting.
However, autocompletion and variable highlighting will not update until Posting is restarted.

If you want to permit using environment variables that exist on the host machine (i.e. those which are not defined in any `.env` files), you must set the `use_host_environment` config option to `true` (or set the environment variable `POSTING_USE_HOST_ENVIRONMENT=true`).

#### Environment specific config

Since all Posting configuration options can also be specified as environment variables, we can also put environment specific config inside `.env` files. There's a dedicated "Configuration" section in this document which covers this in more detail.

For example, if you wanted to use a light theme in the prod environment (as a subtle reminder that you're in production!), you could set the environment variable `POSTING_THEME=solarized-light` inside the `prod.env` file.

Note that configuration files take precedence over environment variables, so if you set a value in both a `.env` file and a `config.yaml`, the value from the `config.yaml` file will be used.

## Command palette

Some functionality in Posting doesn't warrant a dedicated keyboard shortcut (for example, switching to a specific theme), and can instead be accessed via the _command palette_.

To open the command palette, press <kbd>ctrl</kbd>+<kbd>p</kbd>.

<p align="center">
  <img src="https://github.com/darrenburns/posting/assets/5740731/945b585c-dcb8-48cd-8458-24ceed0f5efa" alt="command-palette-demo">
</p>

## Configuration

Posting can be configured using a configuration file, environment variables, and/or `.env` files.

Configuration values are loaded in the following order of precedence (highest to lowest):

1. Configuration file
2. Environment variables
3. `.env` files

The range of available configuration will be greatly expanded in the future.

### Configuration file

You can write configuration for Posting using YAML.

The location of the config file can be checked using the command `posting locate config`.

Here's an example configuration file:

```yaml
theme: galaxy
layout: horizontal
response:
  prettify_json: false
heading:
  visible: true
  show_host: false
```

### Environment variables

All configuration values can also be set as environment variables.

Simply prefix the name of the config with `POSTING_` and set it as an environment variable.

For nested configuration values, use `__` as the delimiter. So to set `heading.visible` to `false`, you can set the environment variable `POSTING_HEADING__VISIBLE=false`.

For example, to set the theme to `galaxy`, you can set the environment variable `POSTING_THEME=galaxy`.

### dotenv (`.env`) files

Posting also supports `.env` (dotenv) files, which are useful if you want to swap out environment variable values depending on the environment you're working in (for example, "dev" vs "prod").

You can tell Posting to use a `.env` file using the `--env` option.
This option can be supplied multiple times to load multiple `.env` files.

Here's an example `.env` file:

```bash
POSTING_THEME="cobalt"
POSTING_LAYOUT="vertical"
POSTING_HEADING__VISIBLE="false"
```

Dotenv files are separate from collections, although you may wish to include them inside a collection to make it easy to version and share with others.

### Available configuration options

<<<<<<< HEAD
| Config Key (Env Var)                                                 | Values (Default)                                                                                                                                             | Description                                                                                                                                                                              |
|----------------------------------------------------------------------|--------------------------------------------------------------------------------------------------------------------------------------------------------------|------------------------------------------------------------------------------------------------------------------------------------------------------------------------------------------|
| `theme` (`POSTING_THEME`)                                            | `"posting"`, `"galaxy"`, `"monokai"`, `"solarized-light"`, `"nautilus"`, `"nebula"`, `"alpine"`, `"cobalt"`, `"twilight"`, `"hacker"` (Default: `"posting"`) | Sets the theme of the application.                                                                                                                                                       |
| `layout` (`POSTING_LAYOUT`)                                          | `"vertical"`, `"horizontal"` (Default: `"horizontal"`)                                                                                                       | Sets the layout of the application.                                                                                                                                                      |
| `use_host_environment` (`POSTING_USE_HOST_ENVIRONMENT`)              | `true`, `false` (Default: `false`)                                                                                                                           | Allow/deny using environment variables from the host machine in requests via `$env:` syntax. When disabled, only variables defined explicitly in `.env` files will be available for use. |
| `animation` (`POSTING_ANIMATION`)                                    | `"none"`, `"basic"`, `"full"` (Default: `"none"`)                                                                                                            | Controls the animation level.                                                                                                                                                            |
| `response.prettify_json` (`POSTING_RESPONSE__PRETTIFY_JSON`)         | `true`, `false` (Default: `true`)                                                                                                                            | If enabled, JSON responses will be pretty-formatted.                                                                                                                                     |
| `heading.visible` (`POSTING_HEADING__VISIBLE`)                       | `true`, `false` (Default: `true`)                                                                                                                            | Show/hide the app header.                                                                                                                                                                |
| `heading.show_host` (`POSTING_HEADING__SHOW_HOST`)                   | `true`, `false` (Default: `true`)                                                                                                                            | Show/hide the hostname in the app header.                                                                                                                                                |
| `url_bar.show_value_preview` (`POSTING_URL_BAR__SHOW_VALUE_PREVIEW`) | `true`, `false` (Default: `true`)                                                                                                                            | Show/hide the variable value preview below the URL bar.                                                                                                                                  |
| `pager` (`POSTING_PAGER`)                                            | Command to use for paging text.                                                                                                                              |                                                                                                                                                                                          |
| `pager_json` (`POSTING_PAGER_JSON`)                                  | Command to use for paging JSON.                                                                                                                              |                                                                                                                                                                                          |
| `editor` (`POSTING_EDITOR`)                                          | Command to use for opening files in an external editor.                                                                                                      |                                                                                                                                                                                          |
| `use_xresources` (`POSTING_USE_XRESOURCES`)                          | `true`, `false` (Default: `false`)                                                                                                                           | Try to create themes caled `xresources-dark` and `xresources-light` (see the section below)                                                                                                                                                                                  |

### Xresources-based theme

Posting supports using Xresources for theming. To use this, enable the `use_xresources` option (see above).

It requries the `xrdb` executable in `$PATH` and `xrdb -query` returning the following variables:

| Xresources  | [Textual color](https://textual.textualize.io/guide/design/#base-colors) |
|-------------|--------------------------------------------------------------------------|
| *color0     | primary                                                                  |
| *color8     | secondary                                                                |
| *color1     | error                                                                    |
| *color2     | success                                                                  |
| *color3     | warning                                                                  |
| *color4     | accent                                                                   |
| *background | background                                                               |
| *color7     | surface, panel                                                           |

If these conditions are met, themes called `xresources-dark` and `xresources-light` are added to the list.
=======
| Config Key (Env Var) | Values (Default) | Description |
|----------------------|------------------|-------------|
| `theme` (`POSTING_THEME`) | `"posting"`, `"galaxy"`, `"monokai"`, `"solarized-light"`, `"nautilus"`, `"nebula"`, `"alpine"`, `"cobalt"`, `"twilight"`, `"hacker"` (Default: `"posting"`) | Sets the theme of the application. |
| `layout` (`POSTING_LAYOUT`) | `"vertical"`, `"horizontal"` (Default: `"horizontal"`) | Sets the layout of the application. |
| `use_host_environment` (`POSTING_USE_HOST_ENVIRONMENT`) | `true`, `false` (Default: `false`) | Allow/deny using environment variables from the host machine in requests via `$env:` syntax. When disabled, only variables defined explicitly in `.env` files will be available for use. |
| `animation` (`POSTING_ANIMATION`) | `"none"`, `"basic"`, `"full"` (Default: `"none"`) | Controls the animation level. |
| `response.prettify_json` (`POSTING_RESPONSE__PRETTIFY_JSON`) | `true`, `false` (Default: `true`) | If enabled, JSON responses will be pretty-formatted. |
| `heading.visible` (`POSTING_HEADING__VISIBLE`) | `true`, `false` (Default: `true`) | Show/hide the app header. |
| `heading.show_host` (`POSTING_HEADING__SHOW_HOST`) | `true`, `false` (Default: `true`) | Show/hide the hostname in the app header. |
| `url_bar.show_value_preview` (`POSTING_URL_BAR__SHOW_VALUE_PREVIEW`) | `true`, `false` (Default: `true`) | Show/hide the variable value preview below the URL bar. |
| `pager` (`POSTING_PAGER`) | (Default: `$PAGER`) | Command to use for paging text. |
| `pager_json` (`POSTING_PAGER_JSON`) | (Default: `$PAGER`) | Command to use for paging JSON. |
| `editor` (`POSTING_EDITOR`) | (Default: `$EDITOR`) | Command to use for opening files in an external editor. |
| `ssl.verify` (`POSTING_SSL__VERIFY`) | `true`, `false` (Default: `true`) | If enabled, SSL certificates will be verified. |
| `ssl.certificate_path` (`POSTING_SSL__CERTIFICATE_PATH`) | Absolute path (Default: `unset`) | Absolute path to the SSL certificate file or directory. |
| `ssl.key_file` (`POSTING_SSL__KEY_FILE`) | Absolute path (Default: `unset`) | Absolute path to the SSL key file. |
| `ssl.password` (`POSTING_SSL__PASSWORD`) | Password for the key file. (Default: `unset`) | Password to decrypt the key file if it's encrypted. |
| `focus.on_startup` (`POSTING_FOCUS__ON_STARTUP`) | `"url"`, `"method", "collection"` (Default: `"url"`) | Automatically focus the URL bar, method, or collection browser when the app starts. |
| `focus.on_response` (`POSTING_FOCUS__ON_RESPONSE`) | `"body"`, `"tabs"` (Default: `unset`)| Automatically focus the response tabs or response body text area when a response is received. |

## Loading SSL certificates

Posting can load SSL certificates from a `.pem` file or directory.

The easiest way to do this is in your `config.yaml` file:

```yaml
ssl:
  certificate_path: 'absolute/path/to/certificate.pem'
  key_file: 'absolute/path/to/key.key'
  password: '***********'
```

### Environment-specific certificates

If the required CA bundle differs per environment, you can again use the principle that all configuration can be set as environment variables which can optionally be set and loaded using `--env` and `.env` files:

```bash
# dev.env
POSTING_SSL__CERTIFICATE_PATH='/path/to/certificate.pem'
POSTING_SSL__KEY_FILE='/path/to/key.key'
POSTING_SSL__PASSWORD='***********'
```

Now load the `dev.env` file when working in the `dev` environment to ensure the dev environment certificate is used:

```bash
posting --env dev.env
```
>>>>>>> 4ab6b949

## Importing OpenAPI Specifications

Note: this feature is highly experimental.

Posting can convert OpenAPI 3.x specs into collections.

To import an OpenAPI Specification, use the `posting import path/to/openapi.yaml` command.

You can optionally supply an output directory.

If no output directory is supplied, the default collection directory will be used.

Posting will attempt to build a file structure in the collection that aligns with the URL structure of the imported API.<|MERGE_RESOLUTION|>--- conflicted
+++ resolved
@@ -217,7 +217,6 @@
 
 ### Available configuration options
 
-<<<<<<< HEAD
 | Config Key (Env Var)                                                 | Values (Default)                                                                                                                                             | Description                                                                                                                                                                              |
 |----------------------------------------------------------------------|--------------------------------------------------------------------------------------------------------------------------------------------------------------|------------------------------------------------------------------------------------------------------------------------------------------------------------------------------------------|
 | `theme` (`POSTING_THEME`)                                            | `"posting"`, `"galaxy"`, `"monokai"`, `"solarized-light"`, `"nautilus"`, `"nebula"`, `"alpine"`, `"cobalt"`, `"twilight"`, `"hacker"` (Default: `"posting"`) | Sets the theme of the application.                                                                                                                                                       |
@@ -228,10 +227,16 @@
 | `heading.visible` (`POSTING_HEADING__VISIBLE`)                       | `true`, `false` (Default: `true`)                                                                                                                            | Show/hide the app header.                                                                                                                                                                |
 | `heading.show_host` (`POSTING_HEADING__SHOW_HOST`)                   | `true`, `false` (Default: `true`)                                                                                                                            | Show/hide the hostname in the app header.                                                                                                                                                |
 | `url_bar.show_value_preview` (`POSTING_URL_BAR__SHOW_VALUE_PREVIEW`) | `true`, `false` (Default: `true`)                                                                                                                            | Show/hide the variable value preview below the URL bar.                                                                                                                                  |
-| `pager` (`POSTING_PAGER`)                                            | Command to use for paging text.                                                                                                                              |                                                                                                                                                                                          |
-| `pager_json` (`POSTING_PAGER_JSON`)                                  | Command to use for paging JSON.                                                                                                                              |                                                                                                                                                                                          |
-| `editor` (`POSTING_EDITOR`)                                          | Command to use for opening files in an external editor.                                                                                                      |                                                                                                                                                                                          |
+| `pager` (`POSTING_PAGER`)                                            | (Default: `$PAGER`)                                                                                                                                          | Command to use for paging text.                                                                                                                                                          |
+| `pager_json` (`POSTING_PAGER_JSON`)                                  | (Default: `$PAGER`)                                                                                                                                          | Command to use for paging JSON.                                                                                                                                                          |
+| `editor` (`POSTING_EDITOR`)                                          | (Default: `$EDITOR`)                                                                                                                                         | Command to use for opening files in an external editor.                                                                                                                                  |
+| `ssl.verify` (`POSTING_SSL__VERIFY`)                                 | `true`, `false` (Default: `true`)                                                                                                                            | If enabled, SSL certificates will be verified.                                                                                                                                           |
+| `ssl.certificate_path` (`POSTING_SSL__CERTIFICATE_PATH`)             | Absolute path (Default: `unset`)                                                                                                                             | Absolute path to the SSL certificate file or directory.                                                                                                                                  |
+| `ssl.key_file` (`POSTING_SSL__KEY_FILE`)                             | Absolute path (Default: `unset`)                                                                                                                             | Absolute path to the SSL key file.                                                                                                                                                       |
+| `ssl.password` (`POSTING_SSL__PASSWORD`)                             | Password for the key file. (Default: `unset`)                                                                                                                | Password to decrypt the key file if it's encrypted.                                                                                                                                      |
 | `use_xresources` (`POSTING_USE_XRESOURCES`)                          | `true`, `false` (Default: `false`)                                                                                                                           | Try to create themes caled `xresources-dark` and `xresources-light` (see the section below)                                                                                                                                                                                  |
+| `focus.on_startup` (`POSTING_FOCUS__ON_STARTUP`)                     | `"url"`, `"method", "collection"` (Default: `"url"`)                                                                                                         | Automatically focus the URL bar, method, or collection browser when the app starts.                                                                                                      |
+| `focus.on_response` (`POSTING_FOCUS__ON_RESPONSE`)                   | `"body"`, `"tabs"` (Default: `unset`)                                                                                                                        | Automatically focus the response tabs or response body text area when a response is received.                                                                                            |
 
 ### Xresources-based theme
 
@@ -251,26 +256,7 @@
 | *color7     | surface, panel                                                           |
 
 If these conditions are met, themes called `xresources-dark` and `xresources-light` are added to the list.
-=======
-| Config Key (Env Var) | Values (Default) | Description |
-|----------------------|------------------|-------------|
-| `theme` (`POSTING_THEME`) | `"posting"`, `"galaxy"`, `"monokai"`, `"solarized-light"`, `"nautilus"`, `"nebula"`, `"alpine"`, `"cobalt"`, `"twilight"`, `"hacker"` (Default: `"posting"`) | Sets the theme of the application. |
-| `layout` (`POSTING_LAYOUT`) | `"vertical"`, `"horizontal"` (Default: `"horizontal"`) | Sets the layout of the application. |
-| `use_host_environment` (`POSTING_USE_HOST_ENVIRONMENT`) | `true`, `false` (Default: `false`) | Allow/deny using environment variables from the host machine in requests via `$env:` syntax. When disabled, only variables defined explicitly in `.env` files will be available for use. |
-| `animation` (`POSTING_ANIMATION`) | `"none"`, `"basic"`, `"full"` (Default: `"none"`) | Controls the animation level. |
-| `response.prettify_json` (`POSTING_RESPONSE__PRETTIFY_JSON`) | `true`, `false` (Default: `true`) | If enabled, JSON responses will be pretty-formatted. |
-| `heading.visible` (`POSTING_HEADING__VISIBLE`) | `true`, `false` (Default: `true`) | Show/hide the app header. |
-| `heading.show_host` (`POSTING_HEADING__SHOW_HOST`) | `true`, `false` (Default: `true`) | Show/hide the hostname in the app header. |
-| `url_bar.show_value_preview` (`POSTING_URL_BAR__SHOW_VALUE_PREVIEW`) | `true`, `false` (Default: `true`) | Show/hide the variable value preview below the URL bar. |
-| `pager` (`POSTING_PAGER`) | (Default: `$PAGER`) | Command to use for paging text. |
-| `pager_json` (`POSTING_PAGER_JSON`) | (Default: `$PAGER`) | Command to use for paging JSON. |
-| `editor` (`POSTING_EDITOR`) | (Default: `$EDITOR`) | Command to use for opening files in an external editor. |
-| `ssl.verify` (`POSTING_SSL__VERIFY`) | `true`, `false` (Default: `true`) | If enabled, SSL certificates will be verified. |
-| `ssl.certificate_path` (`POSTING_SSL__CERTIFICATE_PATH`) | Absolute path (Default: `unset`) | Absolute path to the SSL certificate file or directory. |
-| `ssl.key_file` (`POSTING_SSL__KEY_FILE`) | Absolute path (Default: `unset`) | Absolute path to the SSL key file. |
-| `ssl.password` (`POSTING_SSL__PASSWORD`) | Password for the key file. (Default: `unset`) | Password to decrypt the key file if it's encrypted. |
-| `focus.on_startup` (`POSTING_FOCUS__ON_STARTUP`) | `"url"`, `"method", "collection"` (Default: `"url"`) | Automatically focus the URL bar, method, or collection browser when the app starts. |
-| `focus.on_response` (`POSTING_FOCUS__ON_RESPONSE`) | `"body"`, `"tabs"` (Default: `unset`)| Automatically focus the response tabs or response body text area when a response is received. |
+
 
 ## Loading SSL certificates
 
@@ -301,7 +287,6 @@
 ```bash
 posting --env dev.env
 ```
->>>>>>> 4ab6b949
 
 ## Importing OpenAPI Specifications
 
